import { Hypothesis, SpeechStateExternalEvent } from "speechstate";
import { AnyActorRef } from "xstate";

export interface DMContext {
  spstRef: AnyActorRef;
  lastResult: Hypothesis[] | null;
<<<<<<< HEAD
  nextUtterance: string;
=======
  nameResult: string | null;
  dayResult: string | null;
  timeResult: string | null;
>>>>>>> 27f36f51
}

export type DMEvents = SpeechStateExternalEvent | { type: "CLICK" } | {type: "DONE"};<|MERGE_RESOLUTION|>--- conflicted
+++ resolved
@@ -4,13 +4,10 @@
 export interface DMContext {
   spstRef: AnyActorRef;
   lastResult: Hypothesis[] | null;
-<<<<<<< HEAD
-  nextUtterance: string;
-=======
+
   nameResult: string | null;
   dayResult: string | null;
   timeResult: string | null;
->>>>>>> 27f36f51
 }
 
 export type DMEvents = SpeechStateExternalEvent | { type: "CLICK" } | {type: "DONE"};