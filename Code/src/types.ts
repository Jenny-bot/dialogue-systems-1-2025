--- conflicted
+++ resolved
@@ -4,13 +4,9 @@
 export interface DMContext {
   spstRef: AnyActorRef;
   lastResult: Hypothesis[] | null;
-<<<<<<< HEAD
   nameResult: string | null;
   dayResult: string | null;
   timeResult: string | null;
-=======
-  nextUtterance: string;
->>>>>>> 9e94c34c
 }
 
 export type DMEvents = SpeechStateExternalEvent | { type: "CLICK" } | {type: "DONE"};